use serde::de::{self, Deserialize, Deserializer};
use std::collections::HashMap;
use std::net::SocketAddr;
use std::num::NonZeroU32;
use std::ops::Deref;
use std::str::FromStr;
use std::sync::Arc;
use std::time::Duration;

use super::{deserialize_duration, deserialize_addr, to_duration, Bytesize};
use crate::broker::types::QoS;

type Port = u16;

#[derive(Debug, Clone, Deserialize, Default)]
pub struct Listeners {
    #[serde(rename = "tcp")]
    #[serde(default)]
    _tcps: HashMap<String, ListenerInner>,

    #[serde(rename = "tls")]
    #[serde(default)]
    _tlss: HashMap<String, ListenerInner>,

    #[serde(default, skip)]
    pub tcps: HashMap<Port, Listener>,
    #[serde(default, skip)]
    pub tlss: HashMap<Port, Listener>,
}

impl Listeners {
    #[inline]
    pub fn init(&mut self) {
        for (name, mut inner) in self._tcps.drain() {
            inner.name = name;
            self.tcps.insert(inner.addr.port(), Listener::new(inner));
        }

        for (name, mut inner) in self._tlss.drain() {
            inner.name = name;
            self.tlss.insert(inner.addr.port(), Listener::new(inner));
        }
    }

    #[inline]
    pub fn tcp(&self, port: u16) -> Option<Listener> {
        self.tcps.get(&port).cloned()
    }

    #[inline]
    pub fn tls(&self, port: u16) -> Option<Listener> {
        self.tlss.get(&port).cloned()
    }
}

#[derive(Debug, Clone)]
pub struct Listener {
    inner: Arc<ListenerInner>,
}

impl Listener {
    #[inline]
    fn new(inner: ListenerInner) -> Self {
        Self { inner: Arc::new(inner) }
    }
}

impl Deref for Listener {
    type Target = ListenerInner;
    fn deref(&self) -> &Self::Target {
        &self.inner
    }
}

#[derive(Debug, Clone, Deserialize)]
pub struct ListenerInner {
    #[serde(default)]
    pub name: String,
<<<<<<< HEAD
    #[serde(
        default = "ListenerInner::addr_default",
        deserialize_with = "deserialize_addr"
    )]
=======
    #[serde(default = "ListenerInner::addr_default", deserialize_with = "ListenerInner::deserialize_addr")]
>>>>>>> 11b17439
    pub addr: SocketAddr,
    #[serde(default = "ListenerInner::workers_default")]
    pub workers: usize,
    #[serde(default = "ListenerInner::max_connections_default")]
    pub max_connections: usize,
    #[serde(default = "ListenerInner::max_conn_rate_default")]
    pub max_conn_rate: usize,
    #[serde(default = "ListenerInner::conn_await_acquire_default")]
    pub conn_await_acquire: bool,
    #[serde(default = "ListenerInner::max_packet_size_default")]
    pub max_packet_size: Bytesize,
    #[serde(default = "ListenerInner::backlog_default")]
    pub backlog: i32,
    #[serde(default = "ListenerInner::idle_timeout_default", deserialize_with = "deserialize_duration")]
    pub idle_timeout: Duration,
    #[serde(default = "ListenerInner::allow_anonymous_default")]
    pub allow_anonymous: bool,
    #[serde(
        default = "ListenerInner::min_keepalive_default",
        //deserialize_with = "deserialize_duration"
    )]
    pub min_keepalive: u16,
    #[serde(default = "ListenerInner::keepalive_backoff_default")]
    pub keepalive_backoff: f32,
    #[serde(default = "ListenerInner::max_inflight_default")]
    pub max_inflight: usize,
    #[serde(default = "ListenerInner::handshake_timeout_default", deserialize_with = "deserialize_duration")]
    pub handshake_timeout: Duration,
    #[serde(default = "ListenerInner::max_mqueue_len_default")]
    pub max_mqueue_len: usize,
    #[serde(
        default = "ListenerInner::mqueue_rate_limit_default",
        deserialize_with = "ListenerInner::deserialize_mqueue_rate_limit"
    )]
    pub mqueue_rate_limit: (NonZeroU32, Duration),

    #[serde(default = "ListenerInner::max_clientid_len_default")]
    pub max_clientid_len: usize,

    #[serde(
        default = "ListenerInner::max_qos_allowed_default",
        deserialize_with = "ListenerInner::deserialize_max_qos_allowed"
    )]
    pub max_qos_allowed: QoS,

    #[serde(default = "ListenerInner::max_topic_levels_default")]
    pub max_topic_levels: usize,

    #[serde(default = "ListenerInner::retain_available_default")]
    pub retain_available: bool,
    #[serde(
        default = "ListenerInner::session_expiry_interval_default",
        deserialize_with = "deserialize_duration"
    )]
    pub session_expiry_interval: Duration,

    #[serde(
        default = "ListenerInner::message_retry_interval_default",
        deserialize_with = "deserialize_duration"
    )]
    pub message_retry_interval: Duration,

    #[serde(
        default = "ListenerInner::message_expiry_interval_default",
        deserialize_with = "deserialize_duration"
    )]
    pub message_expiry_interval: Duration,

    #[serde(default = "ListenerInner::max_awaiting_rel_default")]
    pub max_awaiting_rel: usize,
    #[serde(default = "ListenerInner::await_rel_timeout_default", deserialize_with = "deserialize_duration")]
    pub await_rel_timeout: Duration,

    #[serde(default = "ListenerInner::max_subscriptions_default")]
    pub max_subscriptions: usize,

    pub cert: Option<String>,
    pub key: Option<String>,
}

impl ListenerInner {
    #[inline]
    fn addr_default() -> SocketAddr {
        ([0, 0, 0, 0], 1883).into()
    }
    #[inline]
    fn workers_default() -> usize {
        8
    }
    #[inline]
    fn max_connections_default() -> usize {
        1024000
    }
    #[inline]
    fn max_conn_rate_default() -> usize {
        1000
    }
    #[inline]
    fn conn_await_acquire_default() -> bool {
        false
    }
    #[inline]
    fn max_packet_size_default() -> Bytesize {
        Bytesize(1024 * 1024)
    }
    #[inline]
    fn backlog_default() -> i32 {
        1024
    }
    #[inline]
    fn idle_timeout_default() -> Duration {
        Duration::from_secs(15)
    }
    #[inline]
    fn allow_anonymous_default() -> bool {
        true
    }
    #[inline]
    fn min_keepalive_default() -> u16 {
        0
    }
    #[inline]
    fn keepalive_backoff_default() -> f32 {
        0.75
    }
    #[inline]
    fn max_inflight_default() -> usize {
        32
    }
    #[inline]
    fn handshake_timeout_default() -> Duration {
        Duration::from_secs(15)
    }
    #[inline]
    fn max_mqueue_len_default() -> usize {
        1000
    }
    #[inline]
    fn mqueue_rate_limit_default() -> (NonZeroU32, Duration) {
        (NonZeroU32::new(u32::max_value()).unwrap(), Duration::from_secs(1))
    }
    #[inline]
    fn max_clientid_len_default() -> usize {
        65535
    }
    #[inline]
    fn max_qos_allowed_default() -> QoS {
        QoS::ExactlyOnce
    }
    #[inline]
    fn max_topic_levels_default() -> usize {
        0
    }

    #[inline]
    fn retain_available_default() -> bool {
        true
    }
    #[inline]
    fn session_expiry_interval_default() -> Duration {
        Duration::from_secs(7200)
    }
    #[inline]
    fn message_retry_interval_default() -> Duration {
        Duration::from_secs(30)
    }
    #[inline]
    fn message_expiry_interval_default() -> Duration {
        Duration::from_secs(30)
    }
    #[inline]
    fn max_awaiting_rel_default() -> usize {
        100
    }
    #[inline]
    fn await_rel_timeout_default() -> Duration {
        Duration::from_secs(300)
    }
    #[inline]
    fn max_subscriptions_default() -> usize {
        0
    }
<<<<<<< HEAD

=======
    #[inline]
    fn deserialize_addr<'de, D>(deserializer: D) -> Result<SocketAddr, D::Error>
    where
        D: Deserializer<'de>,
    {
        let addr =
            String::deserialize(deserializer)?.parse::<std::net::SocketAddr>().map_err(de::Error::custom)?;
        Ok(addr)
    }
>>>>>>> 11b17439
    #[inline]
    fn deserialize_mqueue_rate_limit<'de, D>(deserializer: D) -> Result<(NonZeroU32, Duration), D::Error>
    where
        D: Deserializer<'de>,
    {
        let v = String::deserialize(deserializer)?;
        let pair: Vec<&str> = v.split(',').collect();
        if pair.len() == 2 {
            let burst = NonZeroU32::from_str(pair[0])
                .map_err(|e| de::Error::custom(format!("mqueue_rate_limit, burst format error, {:?}", e)))?;
            let replenish_n_per = to_duration(pair[1]);
            if replenish_n_per.as_millis() == 0 {
                return Err(de::Error::custom(format!(
                    "mqueue_rate_limit, value format error, {}",
                    pair.join(",")
                )));
            }
            Ok((burst, replenish_n_per))
        } else {
            Err(de::Error::custom(format!("mqueue_rate_limit, value format error, {}", pair.join(","))))
        }
    }
    #[inline]
    fn deserialize_max_qos_allowed<'de, D>(deserializer: D) -> Result<QoS, D::Error>
    where
        D: Deserializer<'de>,
    {
        let qos = match u8::deserialize(deserializer)? {
            0 => QoS::AtMostOnce,
            1 => QoS::AtLeastOnce,
            2 => QoS::ExactlyOnce,
            _ => return Err(de::Error::custom("QoS configuration error, only values (0,1,2) are supported")),
        };
        Ok(qos)
    }
}<|MERGE_RESOLUTION|>--- conflicted
+++ resolved
@@ -76,14 +76,10 @@
 pub struct ListenerInner {
     #[serde(default)]
     pub name: String,
-<<<<<<< HEAD
     #[serde(
         default = "ListenerInner::addr_default",
         deserialize_with = "deserialize_addr"
     )]
-=======
-    #[serde(default = "ListenerInner::addr_default", deserialize_with = "ListenerInner::deserialize_addr")]
->>>>>>> 11b17439
     pub addr: SocketAddr,
     #[serde(default = "ListenerInner::workers_default")]
     pub workers: usize,
@@ -266,19 +262,7 @@
     fn max_subscriptions_default() -> usize {
         0
     }
-<<<<<<< HEAD
-
-=======
-    #[inline]
-    fn deserialize_addr<'de, D>(deserializer: D) -> Result<SocketAddr, D::Error>
-    where
-        D: Deserializer<'de>,
-    {
-        let addr =
-            String::deserialize(deserializer)?.parse::<std::net::SocketAddr>().map_err(de::Error::custom)?;
-        Ok(addr)
-    }
->>>>>>> 11b17439
+
     #[inline]
     fn deserialize_mqueue_rate_limit<'de, D>(deserializer: D) -> Result<(NonZeroU32, Duration), D::Error>
     where
