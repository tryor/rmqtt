--- conflicted
+++ resolved
@@ -8,14 +8,11 @@
 use salvo::http::mime;
 use salvo::prelude::*;
 
-<<<<<<< HEAD
 use crate::prome;
 use rmqtt::metrics::Metrics;
 use rmqtt::node::NodeInfo;
 use rmqtt::stats::Stats;
-=======
-use crate::types::ClientSearchResult;
->>>>>>> da6f3272
+
 use rmqtt::{
     anyhow::{self, anyhow},
     base64::prelude::{Engine, BASE64_STANDARD},
@@ -37,10 +34,10 @@
 };
 
 use super::types::{
-    ClientSearchParams, Message, MessageReply, PublishParams, SubscribeParams, UnsubscribeParams,
+    ClientSearchParams, ClientSearchResult, Message, MessageReply, PublishParams, SubscribeParams,
+    UnsubscribeParams,
 };
-use super::PluginConfigType;
-use super::{clients, plugin, subs};
+use super::{clients, plugin, subs, PluginConfigType};
 
 struct BearerValidator {
     token: String,
